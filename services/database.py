--- conflicted
+++ resolved
@@ -210,7 +210,6 @@
             print(f"Error retrieving analyses: {e}")
             return []
     
-<<<<<<< HEAD
     def get_paginated_analyses(self, page: int = 1, page_size: int = 10, channel_id: str = None) -> dict:
         """Get paginated analyses with metadata"""
         try:
@@ -278,7 +277,7 @@
                 'has_next': False,
                 'has_prev': False
             }
-=======
+    
     def get_connection(self):
         """Get database connection for testing purposes"""
         return sqlite3.connect(self.db_path)
@@ -326,5 +325,4 @@
                 return dict(row) if row else None
         except Exception as e:
             print(f"Error retrieving discovered video: {e}")
-            return None
->>>>>>> 2152ada9
+            return None